import os
import torch
import pickle
from itertools import chain

import pandas as pd
import numpy as np
from rdkit.Chem import Descriptors
from rdkit.Chem import AllChem
from rdkit.Chem.rdMolDescriptors import GetMorganFingerprintAsBitVect
from torch.utils import data
from torch_geometric.data import Data
from torch_geometric.data import InMemoryDataset

from .util import (
    get_substructs,
    mol_to_graph_data_obj_simple,
    split_rdkit_mol_obj,
    get_largest_mol,
)


class MoleculeDataset(InMemoryDataset):
    def __init__(
        self,
        root,
        transform=None,
        pre_transform=None,
        pre_filter=None,
        dataset="zinc250k",
    ):
        """
        The main Dataset class for the project.

        Args:
            root (str): path to the root directory of the dataset.
            transform (callable): the on-the-fly data transformer.
            pre_transform (callable): the one-time data transformer for
                data preprocessing.
            prefilter (callable): the one-time filter for data preprocessing.
            dataset (str): name of the dataset.
        """
        self.dataset = dataset
        self.root = root
        super(MoleculeDataset, self).__init__(
            root, transform, pre_transform, pre_filter
        )
        self.data, self.slices = torch.load(self.processed_paths[0])

    @property
    def raw_file_names(self):
        file_name_list = os.listdir(self.raw_dir)
        return file_name_list

    @property
    def processed_file_names(self):
        return "geometric_data_processed.pt"

    def download(self):
        pass

    def add_data_to_list(self, smiles, mols, labels, data_list, data_smiles_list):
        for i in range(len(smiles)):
            rdkit_mol = mols[i]
            if rdkit_mol is None:
                continue
            data = mol_to_graph_data_obj_simple(rdkit_mol)
            data.id = torch.tensor([i])
            if len(labels.shape) > 1:
                data.y = torch.tensor(labels[i, :])
            else:
                data.y = torch.tensor([labels[i]])
            data.substructs = get_substructs(rdkit_mol)
            data_list.append(data)
            data_smiles_list.append(smiles[i])

    def load_zinc_standard_dataset(self, data_list, data_smiles_list):
        input_path = self.raw_paths[0]
        input_df = pd.read_csv(input_path, sep=",", compression="gzip", dtype="str")
        smiles_list = list(input_df["smiles"])
        zinc_id_list = list(input_df["zinc_id"])
        for i in range(len(smiles_list)):
            print(i, end="\r")
            s = smiles_list[i]
            # each example contains a single species
            rdkit_mol = AllChem.MolFromSmiles(s)
            if rdkit_mol is None:
                continue
            else:
                data = mol_to_graph_data_obj_simple(rdkit_mol)
                # add mol id
                id = int(zinc_id_list[i].split("ZINC")[1].lstrip("0"))
                data.id = torch.tensor([id])
                data.substructs = get_substructs(rdkit_mol)
                data_list.append(data)
                data_smiles_list.append(smiles_list[i])

    def load_chembl_dataset(self, data_list, data_smiles_list):
        (
            smiles_list,
            rdkit_mol_objs,
            folds,
            labels,
        ) = _load_chembl_with_labels_dataset(os.path.join(self.root, "raw"))
        for i in range(len(rdkit_mol_objs)):
            print(i, end="\r")
            rdkit_mol = rdkit_mol_objs[i]
            if rdkit_mol is not None:
                mw = Descriptors.MolWt(rdkit_mol)
                if 50 <= mw <= 900:
                    data = mol_to_graph_data_obj_simple(rdkit_mol)
                    # manually add mol id
                    data.id = torch.tensor([i])
                    data.substructs = get_substructs(rdkit_mol)
<<<<<<< HEAD
=======
                    # No matches patterns
                    if len(data.substructs) == 0:
                        continue
>>>>>>> e11ee019
                    data.y = torch.tensor(labels[i, :])
                    # fold information
                    if i in folds[0]:
                        data.fold = torch.tensor([0])
                    elif i in folds[1]:
                        data.fold = torch.tensor([1])
                    else:
                        data.fold = torch.tensor([2])
                    data_list.append(data)
                    data_smiles_list.append(smiles_list[i])

    def load_dataset(self, data_list, data_smiles_list, method):
        smiles, mols, labels = method(self.raw_paths[0])
        self.add_data_to_list(smiles, mols, labels, data_list, data_smiles_list)

    def process(self):
        data_smiles_list = []
        data_list = []
        if self.dataset == "zinc_standard_agent":
            self.load_zinc_standard_dataset(data_list, data_smiles_list)

        elif self.dataset == "chembl":
            self.load_chembl_dataset(data_list, data_smiles_list)

        elif self.dataset == "tox21":
            self.load_dataset(data_list, data_smiles_list, method=_load_tox21_dataset)

        elif self.dataset == "hiv":
            self.load_dataset(data_list, data_smiles_list, method=_load_hiv_dataset)

        elif self.dataset == "bace":
            self.load_dataset(data_list, data_smiles_list, method=_load_bace_dataset)

        elif self.dataset == "bbbp":
            self.load_dataset(data_list, data_smiles_list, method=_load_bbbp_dataset)

        elif self.dataset == "clintox":
            self.load_dataset(data_list, data_smiles_list, method=_load_clintox_dataset)

        elif self.dataset == "muv":
            self.load_dataset(data_list, data_smiles_list, method=_load_muv_dataset)

        elif self.dataset == "sider":
            self.load_dataset(data_list, data_smiles_list, method=_load_sider_dataset)

        elif self.dataset == "toxcast":
            self.load_dataset(data_list, data_smiles_list, method=_load_toxcast_dataset)
        else:
            raise ValueError("Invalid dataset name")

        if self.pre_filter is not None:
            data_list = [data for data in data_list if self.pre_filter(data)]

        if self.pre_transform is not None:
            data_list = [self.pre_transform(data) for data in data_list]

        # write data_smiles_list in processed paths
        data_smiles_series = pd.Series(data_smiles_list)
        data_smiles_series.to_csv(
            os.path.join(self.processed_dir, "smiles.csv"), index=False, header=False
        )

        data, slices = self.collate(data_list)
        torch.save((data, slices), self.processed_paths[0])


# NB: only properly tested when dataset_1 is chembl_with_labels and dataset_2
# is pcba_pretrain
def merge_dataset_objs(dataset_1, dataset_2):
    """
    Naively merge 2 molecule dataset objects, and ignore identities of
    molecules. Assumes both datasets have multiple y labels, and will pad
    accordingly. ie if dataset_1 has obj_1 with y dim 1310 and dataset_2 has
    obj_2 with y dim 128, then the resulting obj_1 and obj_2 will have dim
    1438, where obj_1 have the last 128 cols with 0, and obj_2 have
    the first 1310 cols with 0.
    :return: pytorch geometric dataset obj, with the x, edge_attr, edge_index,
    new y attributes only
    """
    d_1_y_dim = dataset_1[0].y.size()[0]
    d_2_y_dim = dataset_2[0].y.size()[0]

    data_list = []
    # keep only x, edge_attr, edge_index, padded_y then append
    for d in dataset_1:
        old_y = d.y
        new_y = torch.cat([old_y, torch.zeros(d_2_y_dim, dtype=torch.long)])
        data_list.append(
            Data(x=d.x, edge_index=d.edge_index, edge_attr=d.edge_attr, y=new_y)
        )

    for d in dataset_2:
        old_y = d.y
        new_y = torch.cat([torch.zeros(d_1_y_dim, dtype=torch.long), old_y.long()])
        data_list.append(
            Data(x=d.x, edge_index=d.edge_index, edge_attr=d.edge_attr, y=new_y)
        )

    # create 'empty' dataset obj. Just randomly pick a dataset and root path
    # that has already been processed
    new_dataset = MoleculeDataset(
        root="dataset/chembl_with_labels", dataset="chembl_with_labels", empty=True
    )
    # collate manually
    new_dataset.data, new_dataset.slices = new_dataset.collate(data_list)

    return new_dataset


def create_circular_fingerprint(mol, radius, size, chirality):
    """
    :param mol:
    :param radius:
    :param size:
    :param chirality:
    :return: np array of morgan fingerprint
    """
    fp = GetMorganFingerprintAsBitVect(mol, radius, nBits=size, useChirality=chirality)
    return np.array(fp)


class MoleculeFingerprintDataset(data.Dataset):
    def __init__(self, root, dataset, radius, size, chirality=True):
        """
        Create dataset object containing list of dicts, where each dict
        contains the circular fingerprint of the molecule, label, id,
        and possibly precomputed fold information
        :param root: directory of the dataset, containing a raw and
        processed_fp dir. The raw dir should contain the file containing the
        smiles, and the processed_fp dir can either be empty or a
        previously processed file
        :param dataset: name of dataset. Currently only implemented for
        tox21, hiv, chembl_with_labels
        :param radius: radius of the circular fingerprints
        :param size: size of the folded fingerprint vector
        :param chirality: if True, fingerprint includes chirality information
        """
        self.dataset = dataset
        self.root = root
        self.radius = radius
        self.size = size
        self.chirality = chirality

        self._load()

    def _process(self):
        data_smiles_list = []
        data_list = []
        if self.dataset == "chembl_with_labels":
            (
                smiles_list,
                rdkit_mol_objs,
                folds,
                labels,
            ) = _load_chembl_with_labels_dataset(os.path.join(self.root, "raw"))
            print("processing")
            for i in range(len(rdkit_mol_objs)):
                print(i)
                rdkit_mol = rdkit_mol_objs[i]
                if rdkit_mol is not None:
                    # # convert aromatic bonds to double bonds
                    fp_arr = create_circular_fingerprint(
                        rdkit_mol, self.radius, self.size, self.chirality
                    )
                    fp_arr = torch.tensor(fp_arr)
                    # manually add mol id
                    id = torch.tensor([i])  # id here is the index of the mol in
                    # the dataset
                    y = torch.tensor(labels[i, :])
                    # fold information
                    if i in folds[0]:
                        fold = torch.tensor([0])
                    elif i in folds[1]:
                        fold = torch.tensor([1])
                    else:
                        fold = torch.tensor([2])
                    data_list.append({"fp_arr": fp_arr, "id": id, "y": y, "fold": fold})
                    data_smiles_list.append(smiles_list[i])
        elif self.dataset == "tox21":
            smiles_list, rdkit_mol_objs, labels = _load_tox21_dataset(
                os.path.join(self.root, "raw/tox21.csv")
            )
            print("processing")
            for i in range(len(smiles_list)):
                print(i)
                rdkit_mol = rdkit_mol_objs[i]
                # convert aromatic bonds to double bonds
                fp_arr = create_circular_fingerprint(
                    rdkit_mol, self.radius, self.size, self.chirality
                )
                fp_arr = torch.tensor(fp_arr)

                # manually add mol id
                id = torch.tensor([i])  # id here is the index of the mol in
                # the dataset
                y = torch.tensor(labels[i, :])
                data_list.append({"fp_arr": fp_arr, "id": id, "y": y})
                data_smiles_list.append(smiles_list[i])
        elif self.dataset == "hiv":
            smiles_list, rdkit_mol_objs, labels = _load_hiv_dataset(
                os.path.join(self.root, "raw/HIV.csv")
            )
            print("processing")
            for i in range(len(smiles_list)):
                print(i)
                rdkit_mol = rdkit_mol_objs[i]
                # # convert aromatic bonds to double bonds
                fp_arr = create_circular_fingerprint(
                    rdkit_mol, self.radius, self.size, self.chirality
                )
                fp_arr = torch.tensor(fp_arr)

                # manually add mol id
                id = torch.tensor([i])  # id here is the index of the mol in
                # the dataset
                y = torch.tensor([labels[i]])
                data_list.append({"fp_arr": fp_arr, "id": id, "y": y})
                data_smiles_list.append(smiles_list[i])
        else:
            raise ValueError("Invalid dataset name")

        # save processed data objects and smiles
        processed_dir = os.path.join(self.root, "processed_fp")
        data_smiles_series = pd.Series(data_smiles_list)
        data_smiles_series.to_csv(
            os.path.join(processed_dir, "smiles.csv"), index=False, header=False
        )
        with open(
            os.path.join(processed_dir, "fingerprint_data_processed.pkl"), "wb"
        ) as f:
            pickle.dump(data_list, f)

    def _load(self):
        processed_dir = os.path.join(self.root, "processed_fp")
        # check if saved file exist. If so, then load from save
        file_name_list = os.listdir(processed_dir)
        if "fingerprint_data_processed.pkl" in file_name_list:
            with open(
                os.path.join(processed_dir, "fingerprint_data_processed.pkl"), "rb"
            ) as f:
                self.data_list = pickle.load(f)
        # if no saved file exist, then perform processing steps, save then
        # reload
        else:
            self._process()
            self._load()

    def __len__(self):
        return len(self.data_list)

    def __getitem__(self, index):
        # if iterable class is passed, return dataset objection
        if hasattr(index, "__iter__"):
            dataset = MoleculeFingerprintDataset(
                self.root,
                self.dataset,
                self.radius,
                self.size,
                chirality=self.chirality,
            )
            dataset.data_list = [self.data_list[i] for i in index]
            return dataset
        else:
            return self.data_list[index]


def _load_tox21_dataset(input_path):
    """
    :param input_path:
    :return: list of smiles, list of rdkit mol obj, np.array containing the
    labels
    """
    input_df = pd.read_csv(input_path, sep=",")
    smiles_list = input_df["smiles"]
    rdkit_mol_objs_list = [AllChem.MolFromSmiles(s) for s in smiles_list]
    tasks = [
        "NR-AR",
        "NR-AR-LBD",
        "NR-AhR",
        "NR-Aromatase",
        "NR-ER",
        "NR-ER-LBD",
        "NR-PPAR-gamma",
        "SR-ARE",
        "SR-ATAD5",
        "SR-HSE",
        "SR-MMP",
        "SR-p53",
    ]
    labels = input_df[tasks]
    # convert 0 to -1
    labels = labels.replace(0, -1)
    # convert nan to 0
    labels = labels.fillna(0)
    assert len(smiles_list) == len(rdkit_mol_objs_list)
    assert len(smiles_list) == len(labels)
    return smiles_list, rdkit_mol_objs_list, labels.values


def _load_hiv_dataset(input_path):
    """
    :param input_path:
    :return: list of smiles, list of rdkit mol obj, np.array containing the
    labels
    """
    input_df = pd.read_csv(input_path, sep=",")
    smiles_list = input_df["smiles"]
    rdkit_mol_objs_list = [AllChem.MolFromSmiles(s) for s in smiles_list]
    labels = input_df["HIV_active"]
    # convert 0 to -1
    labels = labels.replace(0, -1)
    # there are no nans
    assert len(smiles_list) == len(rdkit_mol_objs_list)
    assert len(smiles_list) == len(labels)
    return smiles_list, rdkit_mol_objs_list, labels.values


def _load_bace_dataset(input_path):
    """
    :param input_path:
    :return: list of smiles, list of rdkit mol obj, np.array
    containing indices for each of the 3 folds, np.array containing the
    labels
    """
    input_df = pd.read_csv(input_path, sep=",")
    smiles_list = input_df["mol"]
    rdkit_mol_objs_list = [AllChem.MolFromSmiles(s) for s in smiles_list]
    labels = input_df["Class"]
    # convert 0 to -1
    labels = labels.replace(0, -1)
    # there are no nans
    folds = input_df["Model"]
    folds = folds.replace("Train", 0)  # 0 -> train
    folds = folds.replace("Valid", 1)  # 1 -> valid
    folds = folds.replace("Test", 2)  # 2 -> test
    assert len(smiles_list) == len(rdkit_mol_objs_list)
    assert len(smiles_list) == len(labels)
    assert len(smiles_list) == len(folds)
    return smiles_list, rdkit_mol_objs_list, labels.values


def _load_bbbp_dataset(input_path):
    """

    :param input_path:
    :return: list of smiles, list of rdkit mol obj, np.array containing the
    labels
    """
    input_df = pd.read_csv(input_path, sep=",")
    smiles_list = input_df["smiles"]
    rdkit_mol_objs_list = [AllChem.MolFromSmiles(s) for s in smiles_list]

    preprocessed_rdkit_mol_objs_list = [
        m if m is not None else None for m in rdkit_mol_objs_list
    ]
    preprocessed_smiles_list = [
        AllChem.MolToSmiles(m) if m is not None else None
        for m in preprocessed_rdkit_mol_objs_list
    ]
    labels = input_df["p_np"]
    # convert 0 to -1
    labels = labels.replace(0, -1)
    # there are no nans
    assert len(smiles_list) == len(preprocessed_rdkit_mol_objs_list)
    assert len(smiles_list) == len(preprocessed_smiles_list)
    assert len(smiles_list) == len(labels)
    return preprocessed_smiles_list, preprocessed_rdkit_mol_objs_list, labels.values


def _load_clintox_dataset(input_path):
    """
    :param input_path:
    :return: list of smiles, list of rdkit mol obj, np.array containing the
    labels
    """
    input_df = pd.read_csv(input_path, sep=",")
    smiles_list = input_df["smiles"]
    rdkit_mol_objs_list = [AllChem.MolFromSmiles(s) for s in smiles_list]

    preprocessed_rdkit_mol_objs_list = [
        m if m is not None else None for m in rdkit_mol_objs_list
    ]
    preprocessed_smiles_list = [
        AllChem.MolToSmiles(m) if m is not None else None
        for m in preprocessed_rdkit_mol_objs_list
    ]
    tasks = ["FDA_APPROVED", "CT_TOX"]
    labels = input_df[tasks]
    # convert 0 to -1
    labels = labels.replace(0, -1)
    # there are no nans
    assert len(smiles_list) == len(preprocessed_rdkit_mol_objs_list)
    assert len(smiles_list) == len(preprocessed_smiles_list)
    assert len(smiles_list) == len(labels)
    return preprocessed_smiles_list, preprocessed_rdkit_mol_objs_list, labels.values


def _load_muv_dataset(input_path):
    """
    :param input_path:
    :return: list of smiles, list of rdkit mol obj, np.array containing the
    labels
    """
    input_df = pd.read_csv(input_path, sep=",")
    smiles_list = input_df["smiles"]
    rdkit_mol_objs_list = [AllChem.MolFromSmiles(s) for s in smiles_list]
    tasks = [
        "MUV-466",
        "MUV-548",
        "MUV-600",
        "MUV-644",
        "MUV-652",
        "MUV-689",
        "MUV-692",
        "MUV-712",
        "MUV-713",
        "MUV-733",
        "MUV-737",
        "MUV-810",
        "MUV-832",
        "MUV-846",
        "MUV-852",
        "MUV-858",
        "MUV-859",
    ]
    labels = input_df[tasks]
    # convert 0 to -1
    labels = labels.replace(0, -1)
    # convert nan to 0
    labels = labels.fillna(0)
    assert len(smiles_list) == len(rdkit_mol_objs_list)
    assert len(smiles_list) == len(labels)
    return smiles_list, rdkit_mol_objs_list, labels.values


def _load_sider_dataset(input_path):
    """
    :param input_path:
    :return: list of smiles, list of rdkit mol obj, np.array containing the
    labels
    """
    input_df = pd.read_csv(input_path, sep=",")
    smiles_list = input_df["smiles"]
    rdkit_mol_objs_list = [AllChem.MolFromSmiles(s) for s in smiles_list]
    tasks = [
        "Hepatobiliary disorders",
        "Metabolism and nutrition disorders",
        "Product issues",
        "Eye disorders",
        "Investigations",
        "Musculoskeletal and connective tissue disorders",
        "Gastrointestinal disorders",
        "Social circumstances",
        "Immune system disorders",
        "Reproductive system and breast disorders",
        "Neoplasms benign, malignant and unspecified (incl cysts and polyps)",
        "General disorders and administration site conditions",
        "Endocrine disorders",
        "Surgical and medical procedures",
        "Vascular disorders",
        "Blood and lymphatic system disorders",
        "Skin and subcutaneous tissue disorders",
        "Congenital, familial and genetic disorders",
        "Infections and infestations",
        "Respiratory, thoracic and mediastinal disorders",
        "Psychiatric disorders",
        "Renal and urinary disorders",
        "Pregnancy, puerperium and perinatal conditions",
        "Ear and labyrinth disorders",
        "Cardiac disorders",
        "Nervous system disorders",
        "Injury, poisoning and procedural complications",
    ]
    labels = input_df[tasks]
    # convert 0 to -1
    labels = labels.replace(0, -1)
    assert len(smiles_list) == len(rdkit_mol_objs_list)
    assert len(smiles_list) == len(labels)
    return smiles_list, rdkit_mol_objs_list, labels.values


def _load_toxcast_dataset(input_path):
    """
    :param input_path:
    :return: list of smiles, list of rdkit mol obj, np.array containing the
    labels
    """
    # NB: some examples have multiple species, some example smiles are invalid
    input_df = pd.read_csv(input_path, sep=",")
    smiles_list = input_df["smiles"]
    rdkit_mol_objs_list = [AllChem.MolFromSmiles(s) for s in smiles_list]
    # Some smiles could not be successfully converted
    # to rdkit mol object so them to None
    preprocessed_rdkit_mol_objs_list = [
        m if m is not None else None for m in rdkit_mol_objs_list
    ]
    preprocessed_smiles_list = [
        AllChem.MolToSmiles(m) if m is not None else None
        for m in preprocessed_rdkit_mol_objs_list
    ]
    tasks = list(input_df.columns)[1:]
    labels = input_df[tasks]
    # convert 0 to -1
    labels = labels.replace(0, -1)
    # convert nan to 0
    labels = labels.fillna(0)
    assert len(smiles_list) == len(preprocessed_rdkit_mol_objs_list)
    assert len(smiles_list) == len(preprocessed_smiles_list)
    assert len(smiles_list) == len(labels)
    return preprocessed_smiles_list, preprocessed_rdkit_mol_objs_list, labels.values


def _load_chembl_with_labels_dataset(root_path):
    """
    Data from 'Large-scale comparison of machine learning methods for drug target
    prediction on ChEMBL'
    :param root_path: path to the folder containing the reduced chembl dataset
    :return: list of smiles, preprocessed rdkit mol obj list, list of np.array
    containing indices for each of the 3 folds, np.array containing the labels
    """
    # adapted from https://github.com/ml-jku/lsc/blob/master/pythonCode/lstm/loadData.py
    # first need to download the files and unzip:
    # wget http://bioinf.jku.at/research/lsc/chembl20/dataPythonReduced.zip
    # unzip and rename to chembl_with_labels
    # wget http://bioinf.jku.at/research/lsc/chembl20/dataPythonReduced
    # /chembl20Smiles.pckl
    # into the dataPythonReduced directory
    # wget http://bioinf.jku.at/research/lsc/chembl20/dataPythonReduced
    # /chembl20LSTM.pckl

    # 1. load folds and labels
    f = open(os.path.join(root_path, "folds0.pckl"), "rb")
    folds = pickle.load(f)
    f.close()

    f = open(os.path.join(root_path, "labelsHard.pckl"), "rb")
    targetMat = pickle.load(f)
    sampleAnnInd = pickle.load(f)
    targetAnnInd = pickle.load(f)
    f.close()

    targetMat = targetMat
    targetMat = targetMat.copy().tocsr()
    targetMat.sort_indices()
    targetAnnInd = targetAnnInd
    targetAnnInd = targetAnnInd - targetAnnInd.min()

    folds = [np.intersect1d(fold, sampleAnnInd.index.values).tolist() for fold in folds]
    targetMatTransposed = targetMat[sampleAnnInd[list(chain(*folds))]].T.tocsr()
    targetMatTransposed.sort_indices()
    # dense array containing the labels for the 456331 molecules and 1310 targets
    denseOutputData = targetMat.A  # possible values are {-1, 0, 1}

    # 2. load structures
    f = open(os.path.join(root_path, "chembl20LSTM.pckl"), "rb")
    rdkitArr = pickle.load(f)
    f.close()

    assert len(rdkitArr) == denseOutputData.shape[0]
    assert len(rdkitArr) == len(folds[0]) + len(folds[1]) + len(folds[2])

    preprocessed_rdkitArr = []
    print("preprocessing")
    for i in range(len(rdkitArr)):
        print(i, end="\r")
        m = rdkitArr[i]
        if m is None:
            preprocessed_rdkitArr.append(None)
        else:
            mol_species_list = split_rdkit_mol_obj(m)
            if len(mol_species_list) == 0:
                preprocessed_rdkitArr.append(None)
            else:
                largest_mol = get_largest_mol(mol_species_list)
                if len(largest_mol.GetAtoms()) <= 2:
                    preprocessed_rdkitArr.append(None)
                else:
                    preprocessed_rdkitArr.append(largest_mol)

    assert len(preprocessed_rdkitArr) == denseOutputData.shape[0]

    smiles_list = [
        AllChem.MolToSmiles(m) if m is not None else None for m in preprocessed_rdkitArr
    ]  # bc some empty mol in the
    # rdkitArr zzz...

    assert len(preprocessed_rdkitArr) == len(smiles_list)

    return smiles_list, preprocessed_rdkitArr, folds, denseOutputData


def create_all_datasets():
    # create dataset
    downstream_dir = [
        "bace",
        "bbbp",
        "clintox",
        "hiv",
        "muv",
        "sider",
        "tox21",
        "toxcast",
    ]

    for dataset_name in downstream_dir:
        print(dataset_name)
        root = "contextSub/dataset/" + dataset_name
        dataset = MoleculeDataset(root, dataset=dataset_name)
        print(dataset)

    print("chembl")
    dataset = MoleculeDataset(root="contextSub/dataset/chembl", dataset="chembl")
    print(dataset)

    print("zinc")
    dataset = MoleculeDataset(
        root="contextSub/dataset/zinc_standard_agent", dataset="zinc_standard_agent"
    )
    print(dataset)


# test MoleculeDataset object
if __name__ == "__main__":
    create_all_datasets()<|MERGE_RESOLUTION|>--- conflicted
+++ resolved
@@ -112,12 +112,9 @@
                     # manually add mol id
                     data.id = torch.tensor([i])
                     data.substructs = get_substructs(rdkit_mol)
-<<<<<<< HEAD
-=======
                     # No matches patterns
                     if len(data.substructs) == 0:
                         continue
->>>>>>> e11ee019
                     data.y = torch.tensor(labels[i, :])
                     # fold information
                     if i in folds[0]:
